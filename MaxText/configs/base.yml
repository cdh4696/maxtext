--- conflicted
+++ resolved
@@ -36,11 +36,8 @@
 load_full_state_path: ""
 
 
-<<<<<<< HEAD
-=======
 # If enable_checkpointing is true, an asynchronous checkpointer will be used if
 # async_checkpointing is true, else a synchronous one is used. If you have
->>>>>>> 0f7f8bdd
 # problems with the checkpointer we recommend trying the synchronous one.
 enable_checkpointing: True
 async_checkpointing: True
@@ -67,11 +64,8 @@
 # Activation dtypes.
 dtype: "bfloat16"
 quantization: "" #defaults to no quantization, i.e. bf16. possible alternative setting is 'int8' or use fp8 to run with 8-bit floating-point GeMMs on NVIDIA GPUs.
-<<<<<<< HEAD
 quantize_kvcache: "" # Defaults to no quantization. possible alternatives are 'int8' and 'int4'.
 mixed_precision_config: ""  # Filename for mixed precision configuration.
-=======
-quantize_kvcache: False
 checkpoint_is_quantized: False # Set to True if reading from a saved aqt quantized checkpoint
 # Saves params quantized on fly at following path
 save_quantized_params_path: ""
@@ -82,7 +76,6 @@
 # Default to "heads_and_dkv" for faster compution, kv_quant_axis is not used when quantize_kvcache is False
 #   - "dkv" is expected with better accuracy but degraded computation
 kv_quant_axis: "heads_and_dkv"
->>>>>>> 0f7f8bdd
 
 # Shard the range finding operation for quantization. By default this is set to number of slices.
 quantization_local_shard_count: -1
