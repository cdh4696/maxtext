# Copyright 2024 Google LLC
#
# Licensed under the Apache License, Version 2.0 (the "License");
# you may not use this file except in compliance with the License.
# You may obtain a copy of the License at
#
#     http://www.apache.org/licenses/LICENSE-2.0
#
# Unless required by applicable law or agreed to in writing, software
# distributed under the License is distributed on an "AS IS" BASIS,
# WITHOUT WARRANTIES OR CONDITIONS OF ANY KIND, either express or implied.
# See the License for the specific language governing permissions and
# limitations under the License.

"""Implementation of Engine API for MaxText"""
import functools
from typing import Any, Optional, Tuple

import flax
from flax import linen as nn
from flax.linen import partitioning as nn_partitioning
from flax import struct

from layers import models, quantizations

import jax
import jax.numpy as jnp
from jax.sharding import PartitionSpec as P

import common_types
from jetstream.engine import engine_api
from jetstream.engine import tokenizer_pb2
from jetstream.engine import tokenizer_api
from jetstream.engine import token_utils

import max_utils
import inference_utils

import orbax
from flax.training import orbax_utils

Prefix = Any
Params = Any


@struct.dataclass
class DecodeState:
  """The inputs into a generation step."""

  prefill_cache: jax.Array
  generate_cache: jax.Array
  generate_cache_index: int
  generate_lengths: jax.Array


class MaxEngine(engine_api.Engine):
  """The computational core of the generative model server.

  Engine defines an API that models must adhere to as they plug into the
  JetStream efficient serving infrastructure.
  """

  def __init__(self, config):
    self.config = config
    self.rng = jax.random.PRNGKey(0)

    # Mesh definition
    devices_array = max_utils.create_device_mesh(config)
    self._mesh = jax.sharding.Mesh(devices_array, config.mesh_axes)

    # Model and Optimizer definition
    quant = quantizations.configure_quantization(config)
    self.model = models.Transformer(config, mesh=self._mesh, quant=quant)
    self.replicated_sharding = jax.sharding.NamedSharding(self._mesh, P(None))

    self.abstract_params = None
    self.kv_cache_annotations = None
    self.kv_cache_annotations_named = None
    self.kv_cache_shardings = None
    self.state_mesh_annotations = None

  # TBD (msingh): move quantization code to generate_param_only_checkpoint.py
  def load_params(self, *args, **kwargs) -> Params:
    """Load Parameters, typically from GCS"""
    # pylint: disable=unused-argument

<<<<<<< HEAD
    if self.config.load_from_quantized_checkpoint:
      print("Loading from the quantized checkpoint...")
      self.model.quant.quant_mode = quantizations.get_quant_mode("serve")

    state, self.state_mesh_annotations = max_utils.setup_decode_state(self.model, self.config, self.rng, self._mesh, None)
=======
    if self.model.quant and self.config.checkpoint_is_quantized:
      print("Loading from the quantized checkpoint...")
      self.model.quant.quant_mode = quantizations.get_quant_mode("serve")

    state, self.state_mesh_annotations = max_utils.setup_decode_state(self.model, self.config, self.rng, self._mesh)
>>>>>>> 0f7f8bdd
    self.abstract_params = jax.tree_util.tree_map(
        lambda x: jax.ShapeDtypeStruct(shape=x.shape, dtype=x.dtype, sharding=x.sharding), state.params
    )
    self.kv_cache_annotations = max_utils.get_kv_cache_annotations(self.model, self.config, self.rng, self._mesh)
    self.kv_cache_shardings = jax.tree_util.tree_map(
      lambda x: jax.sharding.NamedSharding(self._mesh, x), self.kv_cache_annotations)

<<<<<<< HEAD
    if not self.model.quant or self.config.load_from_quantized_checkpoint:
      self.abstract_params = jax.tree_util.tree_map(
          lambda x: jax.ShapeDtypeStruct(shape=x.shape, dtype=x.dtype, sharding=x.sharding), state.params
      )
      return state.params
=======
    if self.model.quant and not self.config.checkpoint_is_quantized:
      params = self.quantize_params(state)
>>>>>>> 0f7f8bdd
    else:
      params = state.params
    max_utils.print_mem_stats('After load_params')
    return params

  def quantize_params(self, state):
    """Forward pass to quantize decode params."""
    self.model.quant.quant_mode = quantizations.get_quant_mode("convert")
    @jax.jit
    def model_apply(_p, _rng):
      return self.model.apply(
        _p | {"aqt": {}},
        jnp.ones((1, self.config.max_prefill_predict_length), dtype=jnp.int32),
        jnp.ones((1, self.config.max_prefill_predict_length), dtype=jnp.int32),
        decoder_segment_ids=jnp.zeros((1, self.config.max_prefill_predict_length), dtype=jnp.int32),
        enable_dropout=False,
        model_mode=common_types.MODEL_MODE_PREFILL,
        rngs={"params": _rng},
        mutable=True,
        )
<<<<<<< HEAD
      _, new_vars = model_apply(state.params, self.rng)

      params = {}
      params["aqt"] = new_vars["aqt"]
      # Remove param values which have corresponding qtensors in aqt to save memory.
      params["params"] = quantizations.remove_quantized_params(state.params["params"], new_vars["aqt"])

      self.abstract_params = jax.tree_util.tree_map(
          lambda x: jax.ShapeDtypeStruct(shape=x.shape, dtype=x.dtype, sharding=x.sharding), params
      )
      # TBD(msingh) - fix sharding for aqt here as well

      # Save the quantized checkpoint, if necessary.
      if self.config.save_quantized_checkpoint:
        orbax_checkpointer = orbax.checkpoint.PyTreeCheckpointer()
        save_args = orbax_utils.save_args_from_target({"params":params})
        orbax_checkpointer.save(
            self.config.save_quantized_checkpoint, {"params":params}, save_args=save_args, force=True
        )
        print("QUANTIZED CHECKPOINT SAVED AT: ", self.config.save_quantized_checkpoint)

      self.model.quant.quant_mode = quantizations.get_quant_mode("serve")
      return params
=======

    _, new_vars = model_apply(state.params, self.rng)
    # Remove param values which have corresponding qtensors in aqt to save memory.
    params = {}
    params["aqt"] = new_vars["aqt"]
    params["params"] = quantizations.remove_quantized_params(state.params["params"], new_vars["aqt"])
    self.abstract_params = jax.tree_util.tree_map(
      lambda x: jax.ShapeDtypeStruct(shape=x.shape, dtype=x.dtype, sharding=x.sharding), params
      )
    max_utils.save_quantized_checkpoint_if_configured(self.config, params)
    self.model.quant.quant_mode = quantizations.get_quant_mode("serve")
    return params
>>>>>>> 0f7f8bdd

  @functools.partial(jax.jit, static_argnums=(0,))
  def prefill(
      self,
      *,
      params: Params,
      existing_prefix: Optional[jax.Array] = None,
      padded_tokens: jax.Array,
      true_length: int,
  ) -> Prefix:
    """Computes a kv-cache for a new generate request.

    Args:
      params: Scalar multiplier.
      existing_prefix: If provided, represents a prefix that has already been
        processed by the underlying model.
      padded_tokens: Logically appended tokens to any existing prefix, this is
        what we compute prefill on.
      true_length: The real length of the tokens, pre-pad.
    Returns:
      kv_cache: For the resulting text.
    """
    if existing_prefix:
      raise ValueError("We don't know what to do with existing_prefix")

    input_tokens = jnp.expand_dims(padded_tokens, 0)  # [BATCH, SEQUENCE]
    positions = jnp.expand_dims(jnp.arange(0, input_tokens.shape[1]), 0)

    zero_to_n = jnp.arange(0, padded_tokens.shape[0])
    ones_to_keep = zero_to_n < true_length
    one_d_output = ones_to_keep * common_types.DECODING_ACTIVE_SEQUENCE_INDICATOR
    sequence_indicator = jnp.expand_dims(one_d_output, 0)

    with self._mesh, nn_partitioning.axis_rules(self.config.logical_axis_rules):
      flat_logits, new_vars = self.model.apply(
          params,
          input_tokens,
          positions,
          decoder_segment_ids=sequence_indicator,
          enable_dropout=False,
          model_mode=common_types.MODEL_MODE_PREFILL,
          rngs={"params": self.rng},
          mutable=["cache"],
      )

    next_pos = jnp.full((1, 1), true_length, dtype=jnp.int32)
    generated_tokens = jnp.zeros((1, 1), dtype=jnp.int32)
    selected_logits = jax.lax.dynamic_slice(
        flat_logits, (0, true_length - 1, 0), (flat_logits.shape[0], 1, flat_logits.shape[2])
    )
    selected_logits = jax.lax.with_sharding_constraint(selected_logits, self.replicated_sharding)

    return {
        "logits": selected_logits,
        "cache": new_vars["cache"],
        "next_pos": next_pos,
        "generated_tokens": generated_tokens,
    }

  @functools.partial(jax.jit, static_argnums=(0,), donate_argnums=(2,))
  def generate(self, params: Params, decode_state: DecodeState) -> Tuple[DecodeState, engine_api.ResultTokens]:
    """Run one generate step"""
    previous_logits = decode_state["logits"]

    new_token = inference_utils.sampling(
        previous_logits,
        self.rng,
        self.config.decode_sampling_strategy,
        topk=self.config.decode_sampling_top_k,
        nucleus_topp=self.config.decode_sampling_nucleus_p,
        temperature=self.config.decode_sampling_temperature,
    )

    with self._mesh, nn_partitioning.axis_rules(self.config.logical_axis_rules):
      out_logits, new_vars = self.model.apply(
          params | {"cache": decode_state["cache"]},
          new_token,
          decode_state["next_pos"],
          enable_dropout=False,
          model_mode=common_types.MODEL_MODE_AUTOREGRESSIVE,
          rngs={"params": self.rng},
          mutable=["cache"],
      )

    all_valid = jnp.ones(new_token.shape, dtype=jnp.int8)

    result = engine_api.ResultTokens(
        data=jnp.concatenate((new_token, all_valid, decode_state["generated_tokens"]), axis=1),
        # Tokens are shape [batch, speculations], so when we concatenate
        # tokens, validity and length along their index 1 dimension then they
        # occupy 0:speculations.
        tokens_idx=(0, 1),
        # Validity occupies the same amount of space, but next in line.
        valid_idx=(1, 2),
        # And lengths is rank 1.
        length_idx=(2, 3),
        samples_per_slot=1,
    )

    out_logits = jax.lax.with_sharding_constraint(out_logits, self.replicated_sharding)
    new_cache = jax.lax.with_sharding_constraint(new_vars["cache"], self.kv_cache_shardings)

    return {
        "logits": out_logits,
        "cache": new_cache,
        "next_pos": decode_state["next_pos"] + 1,
        "generated_tokens": decode_state["generated_tokens"] + 1,
    }, result

  @functools.partial(
      jax.jit,
      static_argnums=(0,),
      donate_argnums=(
          1,
          2,
      ),
  )
  def insert(
      self,
      prefix: Prefix,
      decode_state: DecodeState,
      slot: int,
  ) -> DecodeState:
    """Insert into KV cache"""
    unboxed_prefix = max_utils.unbox_logicallypartioned(prefix)

    def copy(path, partial_cache, full_cache, annotations):
      path_key = path[-1].key
      if path_key in ["cache_ar_index", "cached_ar_key", "cached_ar_value", "cached_ar_key_scale", "cached_ar_value_scale"]:
        return full_cache  # we don't even zero these out because we can mask them out.

      batch_idx = -1
      if "cache_batch" in annotations:
        batch_idx = annotations.index("cache_batch")
      elif "cache_scale_batch" in annotations:
        batch_idx = annotations.index("cache_scale_batch")

      if batch_idx < 0:
        raise ValueError(f"Batch index {batch_idx=} shouldn't be less than zero for {path_key}, got {annotations=}")

      if path_key == "cache_ar_segment_id":
        ### goal: zero this out in case there is existing data
        s = list(full_cache.shape)
        s[batch_idx] = 1
        zeros = jnp.zeros(tuple(s), dtype=jnp.int32)
        return jax.lax.dynamic_update_index_in_dim(full_cache, zeros, slot, batch_idx)
      elif path_key == "cache_prefill_segment_id":
        s = list(full_cache.shape)
        s[batch_idx] = 1
        zeros = jnp.zeros(tuple(s), dtype=jnp.int32)
        ## zero out in case prefill cache is too small to cover
        full_cache = jax.lax.dynamic_update_index_in_dim(full_cache, zeros, slot, batch_idx)
        ## copy prefill cachce
        full_cache = jax.lax.dynamic_update_index_in_dim(full_cache, partial_cache, slot, batch_idx)
        return full_cache
      elif path_key in [
          "cached_prefill_key",
          "cached_prefill_value",
          "cached_prefill_key_scale",
          "cached_prefill_value_scale",
      ]:
        return jax.lax.dynamic_update_index_in_dim(full_cache, partial_cache, slot, batch_idx)
      else:
        raise ValueError(f"We don't have a strategy for inserting {path_key}")

    inserted_cache = jax.tree_util.tree_map_with_path(
        copy, unboxed_prefix["cache"], decode_state["cache"], self.kv_cache_annotations_named
    )
    inserted_logits = jax.lax.dynamic_update_index_in_dim(decode_state["logits"], unboxed_prefix["logits"], slot, 0)
    inserted_next_pos = jax.lax.dynamic_update_index_in_dim(decode_state["next_pos"], unboxed_prefix["next_pos"], slot, 0)
    inserted_generated_tokens = jax.lax.dynamic_update_index_in_dim(
        decode_state["generated_tokens"], unboxed_prefix["generated_tokens"], slot, 0
    )

    inserted_logits = jax.lax.with_sharding_constraint(inserted_logits, self.replicated_sharding)
    inserted_generated_tokens = jax.lax.with_sharding_constraint(inserted_generated_tokens, self.replicated_sharding)
    inserted_next_pos = jax.lax.with_sharding_constraint(inserted_next_pos, self.replicated_sharding)
    inserted_cache = jax.lax.with_sharding_constraint(inserted_cache, self.kv_cache_shardings)

    return {
        "logits": inserted_logits,
        "cache": inserted_cache,
        "next_pos": inserted_next_pos,
        "generated_tokens": inserted_generated_tokens,
    }

  def get_prefix_destination_sharding(self) -> Any:
    return jax.sharding.NamedSharding(mesh=self.mesh, spec=jax.sharding.PartitionSpec())

  def get_tokenizer(self) -> tokenizer_pb2.TokenizerParameters:
    """Return a protobuf of tokenizer info, callable from Py or C++."""
    return tokenizer_pb2.TokenizerParameters(path=self.config.tokenizer_path, extra_ids=0)

  def build_tokenizer(self, metadata: tokenizer_pb2.TokenizerParameters) -> tokenizer_api.Tokenizer:
    """Return a tokenizer"""
    if "tiktoken" in metadata.path:
      return token_utils.TikToken(metadata)
    else:
      return token_utils.SentencePieceTokenizer(metadata)

  def init_decode_state(self, *args, **kwargs) -> DecodeState:
    """Initialises any state which a generation step transforms."""

    # pylint: disable=unused-argument
    def init(abstract_params):
      x = jnp.ones(
          (int(self.config.per_device_batch_size * jax.device_count()), self.config.max_prefill_predict_length),
          dtype=jnp.int32,
      )
      _, cache = self.model.apply(
          abstract_params,
          x,
          x,
          decoder_segment_ids=jnp.zeros(x.shape, dtype=jnp.int32) + common_types.DECODING_ACTIVE_SEQUENCE_INDICATOR,
          enable_dropout=False,
          model_mode=common_types.MODEL_MODE_PREFILL,
          rngs={"params": self.rng},
          mutable=["cache"],
      )

      next_pos = jnp.zeros((int(self.config.per_device_batch_size * jax.device_count()), 1), dtype=jnp.int32)
      generated_tokens = jnp.zeros((int(self.config.per_device_batch_size * jax.device_count()), 1), dtype=jnp.int32)
      return {
          "logits": jnp.zeros((int(self.config.per_device_batch_size * jax.device_count()), 1, self.config.vocab_size)),
          "cache": cache["cache"],
          "next_pos": next_pos,
          "generated_tokens": generated_tokens,
      }

    with nn_partitioning.axis_rules(self.config.logical_axis_rules):
      abstract_outputs = jax.eval_shape(init, self.abstract_params)
    logical_annotations = nn.get_partition_spec(abstract_outputs)

    with self._mesh, nn_partitioning.axis_rules(self.config.logical_axis_rules):
      mesh_annotations = nn.logical_to_mesh(logical_annotations)

    shardings = jax.tree_util.tree_map(
        lambda mesh_annotation: jax.sharding.NamedSharding(self._mesh, mesh_annotation), mesh_annotations
    )

    @functools.partial(jax.jit, out_shardings=shardings)
    def initialize():
      return jax.tree_util.tree_map(lambda x: jnp.zeros(x.shape, x.dtype), abstract_outputs)

    cache = initialize()["cache"]

    def is_lp(k):
      return isinstance(k, flax.linen.spmd.LogicallyPartitioned)

    self.kv_cache_annotations_named = jax.tree_util.tree_map(lambda x: tuple(x.names), cache, is_leaf=is_lp)
    del cache
    zeroed = max_utils.unbox_logicallypartioned(initialize())
    return zeroed

  @property
  def max_concurrent_decodes(self) -> int:
    """Free slots."""
    return int(self.config.per_device_batch_size * jax.device_count())

  @property
  def max_prefill_length(self) -> int:
    """Maximum prefill length."""
    return int(self.config.max_prefill_predict_length)

  @property
  def samples_per_slot(self) -> int:
    """Number of samples per slot."""
    return 1

  @property
  def mesh(self) -> jax.sharding.Mesh:
    return self._mesh

  @property
  def colocated_cpus(self) -> None:
    """CPU devices colocated with the engine's accelerators."""
    raise NotImplementedError<|MERGE_RESOLUTION|>--- conflicted
+++ resolved
@@ -84,19 +84,11 @@
     """Load Parameters, typically from GCS"""
     # pylint: disable=unused-argument
 
-<<<<<<< HEAD
-    if self.config.load_from_quantized_checkpoint:
-      print("Loading from the quantized checkpoint...")
-      self.model.quant.quant_mode = quantizations.get_quant_mode("serve")
-
-    state, self.state_mesh_annotations = max_utils.setup_decode_state(self.model, self.config, self.rng, self._mesh, None)
-=======
     if self.model.quant and self.config.checkpoint_is_quantized:
       print("Loading from the quantized checkpoint...")
       self.model.quant.quant_mode = quantizations.get_quant_mode("serve")
 
     state, self.state_mesh_annotations = max_utils.setup_decode_state(self.model, self.config, self.rng, self._mesh)
->>>>>>> 0f7f8bdd
     self.abstract_params = jax.tree_util.tree_map(
         lambda x: jax.ShapeDtypeStruct(shape=x.shape, dtype=x.dtype, sharding=x.sharding), state.params
     )
@@ -104,16 +96,8 @@
     self.kv_cache_shardings = jax.tree_util.tree_map(
       lambda x: jax.sharding.NamedSharding(self._mesh, x), self.kv_cache_annotations)
 
-<<<<<<< HEAD
-    if not self.model.quant or self.config.load_from_quantized_checkpoint:
-      self.abstract_params = jax.tree_util.tree_map(
-          lambda x: jax.ShapeDtypeStruct(shape=x.shape, dtype=x.dtype, sharding=x.sharding), state.params
-      )
-      return state.params
-=======
     if self.model.quant and not self.config.checkpoint_is_quantized:
       params = self.quantize_params(state)
->>>>>>> 0f7f8bdd
     else:
       params = state.params
     max_utils.print_mem_stats('After load_params')
@@ -134,31 +118,6 @@
         rngs={"params": _rng},
         mutable=True,
         )
-<<<<<<< HEAD
-      _, new_vars = model_apply(state.params, self.rng)
-
-      params = {}
-      params["aqt"] = new_vars["aqt"]
-      # Remove param values which have corresponding qtensors in aqt to save memory.
-      params["params"] = quantizations.remove_quantized_params(state.params["params"], new_vars["aqt"])
-
-      self.abstract_params = jax.tree_util.tree_map(
-          lambda x: jax.ShapeDtypeStruct(shape=x.shape, dtype=x.dtype, sharding=x.sharding), params
-      )
-      # TBD(msingh) - fix sharding for aqt here as well
-
-      # Save the quantized checkpoint, if necessary.
-      if self.config.save_quantized_checkpoint:
-        orbax_checkpointer = orbax.checkpoint.PyTreeCheckpointer()
-        save_args = orbax_utils.save_args_from_target({"params":params})
-        orbax_checkpointer.save(
-            self.config.save_quantized_checkpoint, {"params":params}, save_args=save_args, force=True
-        )
-        print("QUANTIZED CHECKPOINT SAVED AT: ", self.config.save_quantized_checkpoint)
-
-      self.model.quant.quant_mode = quantizations.get_quant_mode("serve")
-      return params
-=======
 
     _, new_vars = model_apply(state.params, self.rng)
     # Remove param values which have corresponding qtensors in aqt to save memory.
@@ -171,7 +130,6 @@
     max_utils.save_quantized_checkpoint_if_configured(self.config, params)
     self.model.quant.quant_mode = quantizations.get_quant_mode("serve")
     return params
->>>>>>> 0f7f8bdd
 
   @functools.partial(jax.jit, static_argnums=(0,))
   def prefill(
