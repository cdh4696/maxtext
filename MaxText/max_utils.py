--- conflicted
+++ resolved
@@ -725,11 +725,6 @@
     abstract_state = jax.eval_shape(init_state_partial, rng)
 
   state_logical_annotations = nn.get_partition_spec(abstract_state)
-<<<<<<< HEAD
-  state_mesh_shardings = nn.logical_to_mesh_sharding(state_logical_annotations, mesh, config.logical_axis_rules)
-  abstract_sharded_state = jax.jit(init_state_partial, in_shardings=None, out_shardings=state_mesh_shardings).eval_shape(rng)
-=======
-
   state_mesh_shardings = nn.logical_to_mesh_sharding(
       state_logical_annotations, mesh, config.logical_axis_rules
   )
@@ -737,7 +732,6 @@
   abstract_sharded_state = jax.jit(
       init_state_partial, in_shardings=None, out_shardings=state_mesh_shardings
   ).eval_shape(rng)
->>>>>>> 0f7f8bdd
 
   unboxed_abstract_sharded_state = unbox_logicallypartioned(
       abstract_sharded_state
@@ -821,26 +815,6 @@
   if not raw:
     num_params_in_billions = num_params / 1e9
     total_param_size_in_gb = total_param_size / 1e9
-<<<<<<< HEAD
-    print(f"{name} stats: \n"
-          f"\tTotal number of params: {num_params_in_billions:.3f} billion \n"
-          f"\tTotal memory usage: {total_param_size_in_gb:.3f} GB \n"
-          f"\tAvg size: {avg_param_size:.3f} bytes\n")
-  else:
-    print(f"{name} stats: \n"
-            f"\tTotal number of params: {num_params:.3f} \n"
-            f"\tTotal memory usage: {total_param_size:.3f} bytes \n"
-            f"\tAvg size: {avg_param_size:.3f} bytes\n")
-  return num_params, total_param_size, avg_param_size
-
-def print_mem_stats():
-  fmt_size = functools.partial(humanize.naturalsize, binary=True)
-  for d in jax.local_devices():
-    stats = d.memory_stats()
-    used = stats['bytes_in_use']
-    limit = stats['bytes_limit']
-    print(f"Using {fmt_size(used)} / {fmt_size(limit)} ({used/limit:%}) on {d}")
-=======
     print(
         f"{name} stats: \n"
         f"\tTotal number of params: {num_params_in_billions:.3f} billion \n"
@@ -869,5 +843,4 @@
     stats = d.memory_stats()
     used = round(stats['bytes_in_use']/2**30, 2)
     limit = round(stats['bytes_limit']/2**30, 2)
-    print(f"\tUsing (GB) {used} / {limit} ({used/limit:%}) on {d}")
->>>>>>> 0f7f8bdd
+    print(f"\tUsing (GB) {used} / {limit} ({used/limit:%}) on {d}")